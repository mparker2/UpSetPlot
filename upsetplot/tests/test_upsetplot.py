import io

import pytest
from pandas.util.testing import assert_series_equal
import numpy as np
import matplotlib.figure
import matplotlib.pyplot as plt

from upsetplot import plot
from upsetplot import UpSet
from upsetplot import generate_data
from upsetplot.plotting import _process_data


def is_ascending(seq):
    # return np.all(np.diff(seq) >= 0)
    return sorted(seq) == list(seq)


@pytest.mark.parametrize('X', [
    generate_data(aggregated=True),
    generate_data(aggregated=True).iloc[1:-2],
])
@pytest.mark.parametrize('sort_by', ['cardinality', 'degree'])
@pytest.mark.parametrize('sort_sets_by', [None, 'cardinality'])
def test_process_data(X, sort_by, sort_sets_by):
    intersections, totals = _process_data(X,
                                          sort_by=sort_by,
                                          sort_sets_by=sort_sets_by)
    X_reordered = (X
                   .reorder_levels(intersections.index.names)
                   .reindex(index=intersections.index))
    assert_series_equal(X_reordered, intersections,
                        check_dtype=False)

    if sort_by == 'cardinality':
        assert is_ascending(intersections.values[::-1])
    else:
        # check degree order
        assert is_ascending(intersections.index.to_frame().sum(axis=1))
        # TODO: within a same-degree group, the tuple of active names should
        #       be in sort-order
    if sort_sets_by:
        assert is_ascending(totals.values[::-1])

    assert np.all(totals.index.values == intersections.index.names)


@pytest.mark.parametrize('sort_by', ['cardinality', 'degree'])
@pytest.mark.parametrize('sort_sets_by', [None, 'cardinality'])
def test_not_aggregated(sort_by, sort_sets_by):
    # FIXME: this is not testing if aggregation used is count or sum
    kw = {'sort_by': sort_by, 'sort_sets_by': sort_sets_by}
    Xagg = generate_data(aggregated=True)
    intersections1, totals1 = _process_data(Xagg, **kw)
    Xunagg = generate_data()
    Xunagg.loc[:] = 1
    intersections2, totals2 = _process_data(Xunagg, **kw)
    assert_series_equal(intersections1, intersections2,
                        check_dtype=False)
    assert_series_equal(totals1, totals2, check_dtype=False)


<<<<<<< HEAD
@pytest.mark.parametrize('kw', [{}, {'orientation': 'vertical'}])
=======
@pytest.mark.parametrize('kw', [{'sort_by': 'blah'},
                                {'sort_by': True},
                                {'sort_by': None},
                                {'sort_sets_by': 'blah'},
                                {'sort_sets_by': True}])
def test_param_validation(kw):
    X = generate_data(n_samples=100)
    with pytest.raises(ValueError):
        UpSet(X, **kw)


@pytest.mark.parametrize('kw', [{}])
>>>>>>> 8ab44c01
def test_plot_smoke_test(kw):
    fig = matplotlib.figure.Figure()
    X = generate_data(n_samples=100)
    plot(X, fig, **kw)
    fig.savefig(io.BytesIO(), format='png')

    # Also check fig is optional
    n_nums = len(plt.get_fignums())
    plot(X)
    assert len(plt.get_fignums()) - n_nums == 1
    assert plt.gcf().axes


def test_vertical():
    # TODO
    pass<|MERGE_RESOLUTION|>--- conflicted
+++ resolved
@@ -61,9 +61,6 @@
     assert_series_equal(totals1, totals2, check_dtype=False)
 
 
-<<<<<<< HEAD
-@pytest.mark.parametrize('kw', [{}, {'orientation': 'vertical'}])
-=======
 @pytest.mark.parametrize('kw', [{'sort_by': 'blah'},
                                 {'sort_by': True},
                                 {'sort_by': None},
@@ -75,8 +72,7 @@
         UpSet(X, **kw)
 
 
-@pytest.mark.parametrize('kw', [{}])
->>>>>>> 8ab44c01
+@pytest.mark.parametrize('kw', [{}, {'orientation': 'vertical'}])
 def test_plot_smoke_test(kw):
     fig = matplotlib.figure.Figure()
     X = generate_data(n_samples=100)
