import io

import pytest
from pandas.util.testing import assert_series_equal
import numpy as np
import matplotlib.figure
import matplotlib.pyplot as plt

from upsetplot import plot
from upsetplot import UpSet
from upsetplot import generate_data
from upsetplot.plotting import _process_data


def is_ascending(seq):
    # return np.all(np.diff(seq) >= 0)
    return sorted(seq) == list(seq)


@pytest.mark.parametrize('X', [
    generate_data(aggregated=True),
    generate_data(aggregated=True).iloc[1:-2],
])
@pytest.mark.parametrize('sort_by', ['cardinality', 'degree'])
@pytest.mark.parametrize('sort_sets_by', [None, 'cardinality'])
def test_process_data(X, sort_by, sort_sets_by):
    intersections, totals = _process_data(X,
                                          sort_by=sort_by,
                                          sort_sets_by=sort_sets_by)
    X_reordered = (X
                   .reorder_levels(intersections.index.names)
                   .reindex(index=intersections.index))
    assert_series_equal(X_reordered, intersections,
                        check_dtype=False)

    if sort_by == 'cardinality':
        assert is_ascending(intersections.values[::-1])
    else:
        # check degree order
        assert is_ascending(intersections.index.to_frame().sum(axis=1))
        # TODO: within a same-degree group, the tuple of active names should
        #       be in sort-order
    if sort_sets_by:
        assert is_ascending(totals.values[::-1])

    assert np.all(totals.index.values == intersections.index.names)


@pytest.mark.parametrize('sort_by', ['cardinality', 'degree'])
@pytest.mark.parametrize('sort_sets_by', [None, 'cardinality'])
def test_not_aggregated(sort_by, sort_sets_by):
    # FIXME: this is not testing if aggregation used is count or sum
    kw = {'sort_by': sort_by, 'sort_sets_by': sort_sets_by}
    Xagg = generate_data(aggregated=True)
    intersections1, totals1 = _process_data(Xagg, **kw)
    Xunagg = generate_data()
    Xunagg.loc[:] = 1
    intersections2, totals2 = _process_data(Xunagg, **kw)
    assert_series_equal(intersections1, intersections2,
                        check_dtype=False)
    assert_series_equal(totals1, totals2, check_dtype=False)


@pytest.mark.parametrize('kw', [{'sort_by': 'blah'},
                                {'sort_by': True},
                                {'sort_by': None},
                                {'sort_sets_by': 'blah'},
                                {'sort_sets_by': True}])
def test_param_validation(kw):
    X = generate_data(n_samples=100)
    with pytest.raises(ValueError):
        UpSet(X, **kw)


<<<<<<< HEAD
@pytest.mark.parametrize('kw', [{}, {'orientation': 'vertical'}])
=======
@pytest.mark.parametrize('kw', [{}, {'element_size': None}])
>>>>>>> f6b066fe
def test_plot_smoke_test(kw):
    fig = matplotlib.figure.Figure()
    X = generate_data(n_samples=100)
    plot(X, fig, **kw)
    fig.savefig(io.BytesIO(), format='png')

    # Also check fig is optional
    n_nums = len(plt.get_fignums())
    plot(X, **kw)
    assert len(plt.get_fignums()) - n_nums == 1
    assert plt.gcf().axes


<<<<<<< HEAD
def test_vertical():
    # TODO
    pass
=======
def test_element_size():
    X = generate_data(n_samples=100)
    figsizes = []
    for element_size in range(10, 50, 5):
        fig = matplotlib.figure.Figure()
        UpSet(X, element_size=element_size).make_grid(fig)
        figsizes.append((fig.get_figwidth(), fig.get_figheight()))

    figwidths, figheights = zip(*figsizes)
    # Absolute width increases
    assert np.all(np.diff(figwidths) > 0)
    aspect = np.divide(figwidths, figheights)
    # Font size stays constant, so aspect ratio decreases
    assert np.all(np.diff(aspect) < 0)
    # But doesn't decrease by much
    assert np.all(aspect[:-1] / aspect[1:] < 1.1)

    fig = matplotlib.figure.Figure()
    figsize_before = fig.get_figwidth(), fig.get_figheight()
    UpSet(X, element_size=None).make_grid(fig)
    figsize_after = fig.get_figwidth(), fig.get_figheight()
    assert figsize_before == figsize_after

    # TODO: make sure axes are all within figure
>>>>>>> f6b066fe
<|MERGE_RESOLUTION|>--- conflicted
+++ resolved
@@ -72,11 +72,9 @@
         UpSet(X, **kw)
 
 
-<<<<<<< HEAD
-@pytest.mark.parametrize('kw', [{}, {'orientation': 'vertical'}])
-=======
-@pytest.mark.parametrize('kw', [{}, {'element_size': None}])
->>>>>>> f6b066fe
+@pytest.mark.parametrize('kw', [{},
+                                {'element_size': None},
+                                {'orientation': 'vertical'}])
 def test_plot_smoke_test(kw):
     fig = matplotlib.figure.Figure()
     X = generate_data(n_samples=100)
@@ -90,11 +88,11 @@
     assert plt.gcf().axes
 
 
-<<<<<<< HEAD
 def test_vertical():
     # TODO
     pass
-=======
+
+
 def test_element_size():
     X = generate_data(n_samples=100)
     figsizes = []
@@ -118,5 +116,4 @@
     figsize_after = fig.get_figwidth(), fig.get_figheight()
     assert figsize_before == figsize_after
 
-    # TODO: make sure axes are all within figure
->>>>>>> f6b066fe
+    # TODO: make sure axes are all within figure