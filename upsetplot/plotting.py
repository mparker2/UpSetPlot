--- conflicted
+++ resolved
@@ -87,17 +87,10 @@
         dots.
     """
 
-<<<<<<< HEAD
-    def __init__(self, data, vert=True, order='degree',
-                 order_categories=True, forecolor='black',
+    def __init__(self, data, vert=True, sort_by='degree',
+                 sort_sets_by=True, forecolor='black',
                  with_lines=True, element_size=32,
                  intersection_plot_elements=6, totals_plot_elements=5):
-=======
-    def __init__(self, data, vert=True, sort_by='degree',
-                 sort_sets_by=True, forecolor='black',
-                 with_lines=True, intersection_plot_size=6,
-                 totals_plot_size=5):
->>>>>>> 6e37bc95
 
         self._vert = vert
         if not vert:
@@ -171,21 +164,14 @@
         idx = np.flatnonzero(data.index.to_frame()[data.index.names].values)
         c = np.array(['lightgrey'] * len(data) * n_sets, dtype='O')
         c[idx] = self._forecolor
-<<<<<<< HEAD
-        x = np.repeat(np.arange(len(data)), n_categories)
-        y = np.tile(np.arange(n_categories), len(data))
+        x = np.repeat(np.arange(len(data)), n_sets)
+        y = np.tile(np.arange(n_sets), len(data))
         if self._element_size is not None:
             s = (self._element_size * .35) ** 2
         else:
             # TODO: make s relative to colw
             s = 200
         ax.scatter(x, y, c=c.tolist(), linewidth=0, s=s)
-=======
-        x = np.repeat(np.arange(len(data)), n_sets)
-        y = np.tile(np.arange(n_sets), len(data))
-        # TODO: make s relative to colw
-        ax.scatter(x, y, c=c.tolist(), linewidth=0, s=200)
->>>>>>> 6e37bc95
 
         if self._with_lines:
             line_data = (pd.Series(y[idx], index=x[idx])
